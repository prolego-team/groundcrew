--- conflicted
+++ resolved
@@ -168,11 +168,7 @@
 @click.option('--config', '-c', default='config.yaml')
 @click.option('--model', '-m', default='gpt-4-1106-preview')
 @click.option('--prompts_file', '-p', default=None)
-<<<<<<< HEAD
-def main(config: str, model: str, prompts_file: str):
-=======
 def main(config: str, model: str, prompts_file: str | None):
->>>>>>> b78b74f7
     """
     Main run script
 
