"""
Main run script
"""
import os
import ast
import pickle

from typing import Callable

import yaml
import click
import chromadb

from chromadb import Collection

from groundcrew import system_prompts as sp, utils
from groundcrew.code import extract_python_from_file, init_db
from groundcrew.agent import Agent
from groundcrew.dataclasses import Config

opj = os.path.join
CLASS_NODE_TYPE = ast.ClassDef
FUNCTION_NODE_TYPE = ast.FunctionDef


def populate_db(descriptions: dict[str, str], collection: Collection):
    """
    Populate a database with metadata and descriptions of Python functions
    extracted from a list of files.

    Args:
        descriptions (dict): A dictionary mapping file, function, or class
        identifiers to their LLM generated descriptions.
        collection (object): The database collection where data is to be
        upserted.
    """
    ids = []
    metadatas = []
    documents = []

    # Create ids, metadata, and documents
    # Name is a unique identifier
    for name, info in descriptions.items():

        # Choose the correct data type
        data_type = 'file'
        if name.endswith(' (class)'):
            data_type = 'class'
        elif name.endswith(' (function)'):
            data_type = 'function'

        filepath = name.split('::')[0]

        # Create metadata
        metadata = {
            'type': data_type,
            'id': name,
            'filepath': filepath,
            'text': info['text'],
            'start_line': info['start_line'],
            'end_line': info['end_line'],
            'summary': info['summary']
        }

        ids.append(name)
        metadatas.append(metadata)

        # The document is the LLM generated summary
        documents.append(info['summary'])

    collection.upsert(
        documents=documents,
        metadatas=metadatas,
        ids=ids
    )


def summarize_file(
        filepath: str,
        llm: Callable,
        descriptions: dict):
    """
    Function to summarize a file. If the file is a python file, it will search
    for functions and classes and summarize those as well.
    """

    # TODO - skip file if there are too many tokens

    code_dict = {}

    # Get the file text
    with open(filepath, 'r') as f:
        file_text = ''.join(f.readlines())

    # If it's a Python file also extract classes and functions
    if filepath.endswith('.py'):

        # Summarize entire Python file
        if filepath not in descriptions:
            print('Generating summary for', filepath, '...')
            prompt = filepath + '\n\n' + file_text + '\n\n'
            prompt += sp.SUMMARIZE_CODE_PROMPT
            file_summary = llm(prompt)
            descriptions[filepath] = {
                'text': file_text,
                'start_line': 1,
                'end_line': len(file_text.split('\n')),
                'summary': file_summary
            }
        else:
            print('Loading summary for', filepath, '...')

        # Extract classes and functions
        classes_dict = extract_python_from_file(file_text, CLASS_NODE_TYPE)
        functions_dict = extract_python_from_file(file_text, FUNCTION_NODE_TYPE)

        classes_dict = {k + ' (class)': v for k, v in classes_dict.items()}
        functions_dict = {
            k + ' (function)': v for k, v in functions_dict.items()
        }

        # Combine classes and functions dictionaries
        code_dict = {**classes_dict, **functions_dict}

        # Generate summaries for classes and functions
        for name, info in code_dict.items():

            key = filepath + '::' + name

            if key not in descriptions:
                print('Generating summary for', key, '...')
                prompt = filepath + '\n\n' + info['text'] + '\n\n'
                prompt += sp.SUMMARIZE_CODE_PROMPT
                info['summary'] = llm(prompt)
                descriptions[key] = info
            else:
                print('Loading summary for', key)

    # Not a Python file
    else:
        key = filepath
        if key not in descriptions:
            print('Generating summary for', key, '...')
            prompt = filepath + '\n\n' + file_text + '\n\n'
            prompt += sp.SUMMARIZE_FILE_PROMPT
            file_summary = llm(prompt)
            descriptions[key] = {
                'text': file_text,
                'start_line': 1,
                'end_line': len(file_text.split('\n')),
                'summary': file_summary
            }
        else:
            print('Loading summary for', key)


@click.command()
@click.option('--config', '-c', default='config.yaml')
@click.option('--model', '-m', default='gpt-4-1106-preview')
def main(config: str, model: str):
    """
    Main run script

    Args:
        config (str): Path to the config yaml file
        model (str): The name of the LLM model to use
    """

    with open(config, 'r') as f:
        config = yaml.safe_load(f)
    config = Config(**config)

    # Directory to store generated file and function descriptions
    os.makedirs(config.cache_dir, exist_ok=True)

    # Create the chromadb client
    client = chromadb.PersistentClient(config.db_path)

    # Initialize the database and get a list of files in the repo
    collection, files = init_db(client, config.repository, config.extensions)
    files = sorted(files)

    # LLM that takes a string as input and returns a string
    llm = utils.build_llm_client(model)

    # File for storing LLM generated descriptions of files, functions, and
    # classes
    descriptions_file = opj(config.cache_dir, 'descriptions.pkl')

    # Dictionary storing LLM generated summaries.
    # If the file is a Python file, key will be filename :: class/function name
    # If the file is not a Python file, key will be the filename
    descriptions = {}
    if os.path.exists(descriptions_file):
        with open(descriptions_file, 'rb') as f:
            descriptions = pickle.load(f)

    # Generate summaries for files, classes, and functions
    for i, filepath in enumerate(files):
        filepath = opj(config.repository, filepath)
<<<<<<< HEAD

        # TODO - remove before merging
        if 'examples' in filepath:
            continue
        if 'src/neosophia/agents' not in filepath:
            continue
        if 'test_' in filepath:
            continue
        if 'agents/utils.py' in filepath or 'agents/agent.py' in filepath:
            summarize_file(filepath, llm, descriptions)
=======
        #if 'test' in filepath:
        #    continue
        #if 'agent.py' not in filepath:
        #    continue
        summarize_file(filepath, llm, descriptions)
>>>>>>> c013c679

    # Save the descriptions to a file in the cache directory
    with open(descriptions_file, 'wb') as f:
        pickle.dump(descriptions, f)

    # Populate the database with the files and descriptions
    populate_db(
        descriptions,
        collection
    )

    # Load or generate Tools
    tools_filepath = opj(config.cache_dir, 'tools.yaml')
    tool_descriptions = utils.setup_and_load_yaml(tools_filepath, 'tools')
    tools = utils.setup_tools(
        config.Tools,
        tool_descriptions,
        collection,
        llm)
    utils.save_tools_to_yaml(tools, tools_filepath)

    agent = Agent(config, collection, llm, tools)
    agent.run()


if __name__ == '__main__':
    main()
<|MERGE_RESOLUTION|>--- conflicted
+++ resolved
@@ -67,6 +67,8 @@
 
         # The document is the LLM generated summary
         documents.append(info['summary'])
+
+        break
 
     collection.upsert(
         documents=documents,
@@ -115,9 +117,14 @@
         functions_dict = extract_python_from_file(file_text, FUNCTION_NODE_TYPE)
 
         classes_dict = {k + ' (class)': v for k, v in classes_dict.items()}
-        functions_dict = {
-            k + ' (function)': v for k, v in functions_dict.items()
-        }
+
+        new_functions_dict = {}
+        for k, v in functions_dict.items():
+            suffix = ' (function)'
+            if v['is_method']:
+                suffix = ' (method)'
+            new_functions_dict[k + suffix] = v
+        functions_dict = new_functions_dict
 
         # Combine classes and functions dictionaries
         code_dict = {**classes_dict, **functions_dict}
@@ -134,6 +141,8 @@
                 info['summary'] = llm(prompt)
                 descriptions[key] = info
             else:
+                info['summary'] = descriptions[key]['summary']
+                descriptions[key] = info
                 print('Loading summary for', key)
 
     # Not a Python file
@@ -198,7 +207,6 @@
     # Generate summaries for files, classes, and functions
     for i, filepath in enumerate(files):
         filepath = opj(config.repository, filepath)
-<<<<<<< HEAD
 
         # TODO - remove before merging
         if 'examples' in filepath:
@@ -209,13 +217,9 @@
             continue
         if 'agents/utils.py' in filepath or 'agents/agent.py' in filepath:
             summarize_file(filepath, llm, descriptions)
-=======
-        #if 'test' in filepath:
-        #    continue
-        #if 'agent.py' not in filepath:
-        #    continue
-        summarize_file(filepath, llm, descriptions)
->>>>>>> c013c679
+
+        if i > 3:
+            break
 
     # Save the descriptions to a file in the cache directory
     with open(descriptions_file, 'wb') as f:
