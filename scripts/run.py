--- conflicted
+++ resolved
@@ -206,25 +206,7 @@
 
     # Generate summaries for files, classes, and functions
     for i, filepath in enumerate(files):
-<<<<<<< HEAD
-        filepath = opj(config.repository, filepath)
-
-        # TODO - remove before merging
-        if 'examples' in filepath:
-           continue
-        if 'src/neosophia/agents' not in filepath:
-           continue
-        if 'test_' in filepath:
-           continue
-        if 'tools.py' in filepath or 'util.py' in filepath:
-           summarize_file(filepath, llm, descriptions)
-        if 'agents/utils.py' in filepath or 'agents/agent.py' in filepath:
-           summarize_file(filepath, llm, descriptions)
-
-        summarize_file(filepath, llm, descriptions)
-=======
         summarize_file(filepath, config.repository, llm, descriptions)
->>>>>>> a8a21f69
 
     # Save the descriptions to a file in the cache directory
     with open(descriptions_file, 'wb') as f:
