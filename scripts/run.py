"""
Main run script
"""
import os
import ast
import pickle

from typing import Callable

import yaml
import click
import chromadb

from chromadb import Collection

from groundcrew import system_prompts as sp, utils
from groundcrew.code import extract_python_from_file, init_db
from groundcrew.agent import Agent
from groundcrew.dataclasses import Config

opj = os.path.join
CLASS_NODE_TYPE = ast.ClassDef
FUNCTION_NODE_TYPE = ast.FunctionDef


def populate_db(descriptions: dict[str, str], collection: Collection):
    """
    Populate a database with metadata and descriptions of Python functions
    extracted from a list of files.

    Args:
        descriptions (dict): A dictionary mapping file, function, or class
        identifiers to their LLM generated descriptions.
        collection (object): The database collection where data is to be
        upserted.
    """
    ids = []
    metadatas = []
    documents = []

    # Create ids, metadata, and documents
    # Name is a unique identifier
    for name, info in descriptions.items():

        # Choose the correct data type
        data_type = 'file'
        if name.endswith(' (class)'):
            data_type = 'class'
        elif name.endswith(' (function)'):
            data_type = 'function'
        elif name.endswith(' (method)'):
            data_type = 'method'

        filepath = name.split('::')[0]

        # Create metadata
        metadata = {
            'type': data_type,
            'id': name,
            'filepath': filepath,
            'text': info['text'],
            'start_line': info['start_line'],
            'end_line': info['end_line'],
            'summary': info['summary']
        }

        ids.append(name)
        metadatas.append(metadata)

        # The document is the LLM generated summary
        documents.append(info['summary'])

    collection.upsert(
        documents=documents,
        metadatas=metadatas,
        ids=ids
    )


def summarize_file(
        filepath: str,
        llm: Callable,
        descriptions: dict):
    """
    Function to summarize a file. If the file is a python file, it will search
    for functions and classes and summarize those as well.
    """

    # TODO - skip file if there are too many tokens

    code_dict = {}

    # Get the file text
    with open(filepath, 'r') as f:
        file_text = ''.join(f.readlines())

    # If it's a Python file also extract classes and functions
    if filepath.endswith('.py'):

        # Summarize entire Python file
        if filepath not in descriptions:
            print('Generating summary for', filepath, '...')
            prompt = filepath + '\n\n' + file_text + '\n\n'
            prompt += sp.SUMMARIZE_CODE_PROMPT
            file_summary = llm(prompt)
            descriptions[filepath] = {
                'text': file_text,
                'start_line': 1,
                'end_line': len(file_text.split('\n')),
                'summary': file_summary
            }
        else:
            print('Loading summary for', filepath, '...')

        # Extract classes and functions
        classes_dict = extract_python_from_file(file_text, CLASS_NODE_TYPE)
        functions_dict = extract_python_from_file(file_text, FUNCTION_NODE_TYPE)

        classes_dict = {k + ' (class)': v for k, v in classes_dict.items()}

        new_functions_dict = {}
        for k, v in functions_dict.items():
            suffix = ' (function)'
            if v['is_method']:
                suffix = ' (method)'
            new_functions_dict[k + suffix] = v
        functions_dict = new_functions_dict

        # Combine classes and functions dictionaries
        code_dict = {**classes_dict, **functions_dict}

        # Generate summaries for classes and functions
        for name, info in code_dict.items():

            key = filepath + '::' + name

            if key not in descriptions:
                print('Generating summary for', key, '...')
                prompt = filepath + '\n\n' + info['text'] + '\n\n'
                prompt += sp.SUMMARIZE_CODE_PROMPT
                info['summary'] = llm(prompt)
                descriptions[key] = info
            else:
                info['summary'] = descriptions[key]['summary']
                descriptions[key] = info
                print('Loading summary for', key)

    # Not a Python file
    else:
        key = filepath
        if key not in descriptions:
            print('Generating summary for', key, '...')
            prompt = filepath + '\n\n' + file_text + '\n\n'
            prompt += sp.SUMMARIZE_FILE_PROMPT
            file_summary = llm(prompt)
            descriptions[key] = {
                'text': file_text,
                'start_line': 1,
                'end_line': len(file_text.split('\n')),
                'summary': file_summary
            }
        else:
            print('Loading summary for', key)


@click.command()
@click.option('--config', '-c', default='config.yaml')
@click.option('--model', '-m', default='gpt-4-1106-preview')
def main(config: str, model: str):
    """
    Main run script

    Args:
        config (str): Path to the config yaml file
        model (str): The name of the LLM model to use
    """

    with open(config, 'r') as f:
        config = yaml.safe_load(f)
    config = Config(**config)

    # Directory to store generated file and function descriptions
    os.makedirs(config.cache_dir, exist_ok=True)

    # Create the chromadb client
    client = chromadb.PersistentClient(config.db_path)

    # Initialize the database and get a list of files in the repo
    collection, files = init_db(client, config.repository, config.extensions)
    files = sorted(files)

    # LLM that takes a string as input and returns a string
    llm = utils.build_llm_completion_client(model)

    # File for storing LLM generated descriptions of files, functions, and
    # classes
    descriptions_file = opj(config.cache_dir, 'descriptions.pkl')

    # Dictionary storing LLM generated summaries.
    # If the file is a Python file, key will be filename :: class/function name
    # If the file is not a Python file, key will be the filename
    descriptions = {}
    if os.path.exists(descriptions_file):
        with open(descriptions_file, 'rb') as f:
            descriptions = pickle.load(f)

    # Generate summaries for files, classes, and functions
    for i, filepath in enumerate(files):
        filepath = opj(config.repository, filepath)
        summarize_file(filepath, llm, descriptions)

        # TODO - remove before merging
<<<<<<< HEAD
        if 'examples' in filepath:
           continue
        if 'src/neosophia/agents' not in filepath:
           continue
        if 'test_' in filepath:
           continue
        if 'agents/utils.py' in filepath or 'agents/agent.py' in filepath:
           summarize_file(filepath, llm, descriptions)

=======
        #if 'examples' in filepath:
        #    continue
        #if 'src/neosophia/agents' not in filepath:
        #    continue
        #if 'test_' in filepath:
        #    continue
        #if 'tools.py' in filepath or 'util.py' in filepath:
        #    summarize_file(filepath, llm, descriptions)
        #if 'agents/utils.py' in filepath or 'agents/agent.py' in filepath:
        #    summarize_file(filepath, llm, descriptions)
>>>>>>> 232da4ed
        #if i > 3:
        #    break

    # Save the descriptions to a file in the cache directory
    with open(descriptions_file, 'wb') as f:
        pickle.dump(descriptions, f)

    # Populate the database with the files and descriptions
    populate_db(
        descriptions,
        collection
    )

    all_entries = collection.get(
        include=['metadatas']
    )

    x = {
        x: y
        for x, y in zip(all_entries['ids'], all_entries['metadatas'])
        if 'method' in x
    }

    # Load or generate Tools
    tools_filepath = opj(config.cache_dir, 'tools.yaml')
    tool_descriptions = utils.setup_and_load_yaml(tools_filepath, 'tools')
    tools = utils.setup_tools(
        config.Tools,
        tool_descriptions,
        collection,
        llm,
        config.repository
    )
    utils.save_tools_to_yaml(tools, tools_filepath)

    # The agent LLM is a chat LLM that takes a list of messages as input and
    # returns a message
    agent_chat_llm = utils.build_llm_chat_client(model)
    agent = Agent(config, collection, agent_chat_llm, tools)
    agent.run()


if __name__ == '__main__':
    main()<|MERGE_RESOLUTION|>--- conflicted
+++ resolved
@@ -210,17 +210,6 @@
         summarize_file(filepath, llm, descriptions)
 
         # TODO - remove before merging
-<<<<<<< HEAD
-        if 'examples' in filepath:
-           continue
-        if 'src/neosophia/agents' not in filepath:
-           continue
-        if 'test_' in filepath:
-           continue
-        if 'agents/utils.py' in filepath or 'agents/agent.py' in filepath:
-           summarize_file(filepath, llm, descriptions)
-
-=======
         #if 'examples' in filepath:
         #    continue
         #if 'src/neosophia/agents' not in filepath:
@@ -231,7 +220,6 @@
         #    summarize_file(filepath, llm, descriptions)
         #if 'agents/utils.py' in filepath or 'agents/agent.py' in filepath:
         #    summarize_file(filepath, llm, descriptions)
->>>>>>> 232da4ed
         #if i > 3:
         #    break
 
