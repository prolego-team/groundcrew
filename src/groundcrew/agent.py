"""
Main agent class interacting with a user
"""
import inspect
import readline

from typing import Any, Callable

from yaspin import yaspin
from chromadb import Collection

from groundcrew import agent_utils as autils, system_prompts as sp, utils
from groundcrew.dataclasses import Colors, Config, Tool
<<<<<<< HEAD
from groundcrew.llm.openaiapi import SystemMessage, UserMessage
=======
from groundcrew.llm.openaiapi import SystemMessage, UserMessage, AssistantMessage, Message
>>>>>>> f0dd8092


class Agent:
    """
    A class representing an agent that interacts with a user to execute various
    tools based on user prompts.

    Attributes:
        config (dict): Configuration settings for the agent.
        collection (object): The collection or database the agent interacts with.
        chat_llm (object): A chat-based LLM used by the agent for processing
        and interpreting prompts.
        tools (dict): A dictionary of tools available for the agent to use.

    Methods:
        run(): Continuously process user inputs and execute corresponding tools.
        dispatch(user_prompt): Analyze the user prompt and select the
        appropriate tool for response or respond directly if appropriate.
    """
    def __init__(
            self,
            config: Config,
            collection: Collection,
            chat_llm: Callable,
            tools: dict[str, Tool]):
        """
        Constructor
        """
        self.config = config
        self.collection = collection
        self.llm = chat_llm
        self.tools = tools
        self.messages: list[Message] = [SystemMessage(sp.AGENT_PROMPT)]

        self.colors = {
            'system': Colors.YELLOW,
            'user': Colors.GREEN,
            'agent': Colors.BLUE
        }

    def print(self, text: str, role: str) -> None:
        """
        Helper function to print text with a given color and role.

        Args:
            text (str): The text to print.
            role (str): The role of the text to print.

        Returns:
            None
        """
        print(self.colors[role])
        print(f'[{role}]')
        print(Colors.ENDC)
        print(utils.highlight_code(text, self.config.colorscheme))

    def interact(self, user_prompt: str) -> None:
        """
        Process a user prompt and call dispatch

        Args:
            user_prompt (str): The user's input or question.
        Returns:
            None
        """

        if not self.config.debug:
            self.spinner = yaspin(text='Thinking...', color='green')
            self.spinner.start()

        self.dispatch(user_prompt)

        # Append dispatch messages except for the system prompt
        self.messages.extend(self.dispatch_messages[1:])

        if self.config.debug:
            self.print_message_history(self.messages)
        else:
            self.spinner.stop()

        # Response with the last message from the agent
        self.print(self.messages[-1].content, 'agent')

    def run(self):
        """
        Continuously listen for user input and respond using the chosen tool
        based on the input.
        """
        while True:

            user_prompt = ''

            while user_prompt == '':
                user_prompt = input('[user] > ')
                if '\\code' in user_prompt:
                    print(Colors.YELLOW)
                    print('Code mode activated — type \end to submit')
                    print(Colors.ENDC)
                    user_prompt += '\n'

                    line = input('')

                    while '\\end' not in line:
                        user_prompt += line + '\n'
                        line = input('')

            user_prompt = user_prompt.replace('\\code', '')
            if user_prompt == 'exit' or user_prompt == 'quit' or user_prompt == 'q':
                break

            self.interact(user_prompt)

    def run_tool(self, parsed_response: dict[str, str | list[str]]) -> str:
        """
        Runs the Tool selected by the LLM.

        Args:
            parsed_response (Dict): A dictionary containing the parsed data
            from LLM.

        Returns:
            tool_response (str): The response from the tool.
        """

        tool_selection = parsed_response['Tool']
        if tool_selection not in self.tools:
            return 'The LLM tried to call a function that does not exist.'

        tool = self.tools[tool_selection]
        tool_args = self.extract_params(parsed_response)

        expected_tool_args = inspect.signature(tool.obj).parameters

        # Filter out incorrect parameters
        new_args = {}
        for param_name, val in tool_args.items():
            if param_name in expected_tool_args:
                new_args[param_name] = val
        tool_args = new_args

        # Add any missing parameters - default to None for now.
        # In the future we'll probably want the LLM to regenerate params
        for param_name in expected_tool_args.keys():
            if param_name == 'user_prompt':
                continue
            if param_name not in tool_args:
                tool_args[param_name] = None

<<<<<<< HEAD
        if self.config.debug:
            print(f'Please standby while I run the tool {tool.name}...')
            print(f'("{parsed_response["Tool query"]}", {tool_args})')
            print()

        return tool.obj(parsed_response['Tool query'], **tool_args)

    def dispatch(self, user_prompt: str) -> None:
        """
        Send user_prompt to LLM to either select a tool or respond directly.
=======
    def interact_functional(self, user_prompt: str) -> str:
        """
        Process a user prompt and call dispatch
        Args:
            user_prompt (str): The user's input or question.
        Returns:
            the system's response
        """
        self.messages.append(UserMessage(user_prompt))
        spinner = yaspin(text='Thinking...', color='green')
        spinner.start()
        response = self.dispatch(user_prompt)
        self.messages.append(AssistantMessage(response))
        spinner.stop()
        self.print(response, 'agent')
        return response

    def dispatch(self, user_prompt: str) -> str:
        """
        Analyze the user's input and either respond or choose an appropriate
        tool for generating a response. When a tool is called, the output from
        the tool will be returned as the response.
>>>>>>> f0dd8092

        Args:
            user_prompt (str): The user's input or question.

        Returns:
            None
        """

        self.spinner.stop()

        system_prompt = sp.CHOOSE_TOOL_PROMPT + '\n\n'
        system_prompt += '### Tools ###\n'
        for tool in self.tools.values():
            system_prompt += tool.to_yaml() + '\n\n'

        self.dispatch_messages = [SystemMessage(system_prompt)]

        user_question = '\n\n### Question ###\n' + user_prompt
        self.dispatch_messages.append(UserMessage(user_question))

        while True:

            self.spinner = yaspin(text='Thinking...', color='green')
            self.spinner.start()

            # Choose tool or get a response
            select_tool_response = self.llm(self.dispatch_messages)

            # Add response to the dispatch messages as an assistant message
            self.dispatch_messages.append(select_tool_response)
            self.spinner.stop()

            # Parse the tool selection response
            parsed_select_tool_response = autils.parse_response(
                select_tool_response.content,
                keywords=['Response', 'Reason', 'Tool', 'Tool query']
            )

            # No Tool selected - this should be an answer
            if 'Tool' not in parsed_select_tool_response:
                break

            self.spinner = yaspin(
                text='Running ' + parsed_select_tool_response['Tool'],
                color='green'
            )
            self.spinner.start()

            # Run Tool
            tool_response = self.run_tool(parsed_select_tool_response)
            self.spinner.stop()

            tool_response_message = 'Tool response\n' + tool_response
            tool_response_message += user_question + '\n\n'
            tool_response_message += sp.TOOL_RESPONSE_PROMPT
            self.dispatch_messages.append(UserMessage(tool_response_message))

    def extract_params(
            self,
            parsed_data: dict[str, str | list[str]]) -> dict[str, Any]:
        """
        Extract parameters from LLM response

        Args:
        parsed_data (Dict): A dictionary containing the parsed data from LLM.

        Returns:
            tool (Tool): The tool extracted from available tools based on
            'Tool' key in parsed_data.
            args (Dict): A dictionary of arguments to be passed to the
            function.
        """

        param_prefix = 'Parameter_'

        # Create a dictionary of arguments to be passed to the function
        args = {}
        for key, value in parsed_data.items():
            if key.startswith(param_prefix):

                # Value does not contain name | value | type
                if len(value) != 3:
                    continue

                param_name = value[0]
                param_value = value[1]
                param_type = value[2].strip(' ')

                # Cast the values if needed
                if param_type == 'int':
                    param_value = int(param_value)
                elif param_type == 'float':
                    param_value = float(param_value)
                elif param_type == 'bool':
                    if param_value.lower() == 'true':
                        param_value = True
                    elif param_value.lower() == 'false':
                        param_value = False
                    else:
                        param_value = None

                args[param_name.replace(' ', '')] = param_value

        return args

    def run_with_prompts(self, prompts: list[str]):
        """
        Process a list of user prompts and respond using the chosen tool
        based on the input.

        Args:
            prompts (List[str]): List of prompts to be processed by the agent.
        """
        for i, user_prompt in enumerate(prompts):

            if i == 0:
                self.print(user_prompt, 'user')

            self.interact(user_prompt)

            if i < len(prompts) - 1:
                print('Next prompt:')
                self.print(prompts[i + 1], 'user')
                input('\nPress enter to continue...\n')

        self.run()

    def print_message_history(self, messages):
        print('\n', '*' * 50, '\n')
        for message in messages:
            if message.role == 'user':
                color = Colors.GREEN
            elif message.role == 'system':
                color = Colors.RED
            elif message.role == 'assistant':
                color = Colors.BLUE

            print('Role:', message.role)
            print(color)
            print(message.content)
            print(Colors.ENDC)
        print('\n', '*' * 50, '\n')<|MERGE_RESOLUTION|>--- conflicted
+++ resolved
@@ -11,11 +11,7 @@
 
 from groundcrew import agent_utils as autils, system_prompts as sp, utils
 from groundcrew.dataclasses import Colors, Config, Tool
-<<<<<<< HEAD
 from groundcrew.llm.openaiapi import SystemMessage, UserMessage
-=======
-from groundcrew.llm.openaiapi import SystemMessage, UserMessage, AssistantMessage, Message
->>>>>>> f0dd8092
 
 
 class Agent:
@@ -164,7 +160,6 @@
             if param_name not in tool_args:
                 tool_args[param_name] = None
 
-<<<<<<< HEAD
         if self.config.debug:
             print(f'Please standby while I run the tool {tool.name}...')
             print(f'("{parsed_response["Tool query"]}", {tool_args})')
@@ -172,10 +167,6 @@
 
         return tool.obj(parsed_response['Tool query'], **tool_args)
 
-    def dispatch(self, user_prompt: str) -> None:
-        """
-        Send user_prompt to LLM to either select a tool or respond directly.
-=======
     def interact_functional(self, user_prompt: str) -> str:
         """
         Process a user prompt and call dispatch
@@ -198,7 +189,6 @@
         Analyze the user's input and either respond or choose an appropriate
         tool for generating a response. When a tool is called, the output from
         the tool will be returned as the response.
->>>>>>> f0dd8092
 
         Args:
             user_prompt (str): The user's input or question.
