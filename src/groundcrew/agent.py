--- conflicted
+++ resolved
@@ -10,23 +10,15 @@
 
 from typing import Any, Callable
 
-<<<<<<< HEAD
-=======
+from chromadb import Collection
+
 from yaspin import yaspin
 from yaspin.core import Yaspin
->>>>>>> c40566f5
-from chromadb import Collection
-
-from yaspin import yaspin
-from yaspin.core import Yaspin
 
 from groundcrew import agent_utils as autils, system_prompts as sp, utils
 from groundcrew.dataclasses import Colors, Config, Tool
-<<<<<<< HEAD
-from groundcrew.llm.openaiapi import Message, SystemMessage, UserMessage
-=======
-from groundcrew.llm.openaiapi import SystemMessage, UserMessage, AssistantMessage, Message
->>>>>>> c40566f5
+from groundcrew.llm.openaiapi import (AssistantMessage, Message, SystemMessage,
+                                      UserMessage)
 
 
 class Agent:
@@ -61,7 +53,6 @@
         self.tools = tools
         self.messages: list[Message] = []
         self.spinner: Yaspin | None = None
-<<<<<<< HEAD
         self.shell_process = None
         self.shell_mode = False
 
@@ -69,8 +60,6 @@
         self.shell_system_prompt += sp.CHOOSE_TOOL_PROMPT + '\n### Tools ###\n'
         for tool in self.tools.values():
             self.shell_system_prompt += tool.to_yaml() + '\n\n'
-=======
->>>>>>> c40566f5
 
         self.colors = {
             'system': Colors.YELLOW,
@@ -78,16 +67,8 @@
             'agent': Colors.BLUE
         }
 
-    def run_shell_command(self, command: str) -> tuple[str, str | None]:
-        """
-        Run a command in the shell process and return the output
-
-        Args:
-            command (str): The command to run
-
-        Returns:
-            output (str): The output of the command
-            error (str | None): The error message, if any
+    def run_shell_command(self, command: str) -> tuple[str, str]:
+        """
         """
         if self.shell_process:
 
@@ -96,33 +77,48 @@
             self.shell_process.stdin.flush()
 
             output = ''
-
-            # Set stdout to non-blocking mode
-            fd = self.shell_process.stdout.fileno()
-            fl = fcntl.fcntl(fd, fcntl.F_GETFL)
-            fcntl.fcntl(fd, fcntl.F_SETFL, fl | os.O_NONBLOCK)
-
-            # Keep reading until there's no more output
+            error = ''
+
+            # Set stdout and stderr to non-blocking mode
+            stdout_fd = self.shell_process.stdout.fileno()
+            stderr_fd = self.shell_process.stderr.fileno()
+            fl_stdout = fcntl.fcntl(stdout_fd, fcntl.F_GETFL)
+            fl_stderr = fcntl.fcntl(stderr_fd, fcntl.F_GETFL)
+            fcntl.fcntl(stdout_fd, fcntl.F_SETFL, fl_stdout | os.O_NONBLOCK)
+            fcntl.fcntl(stderr_fd, fcntl.F_SETFL, fl_stderr | os.O_NONBLOCK)
+
+            # Keep reading until there's no more output or error
             while True:
-                ready, _, _ = select.select(
-                    [self.shell_process.stdout], [], [], 0.1
+                read_ready, _, _ = select.select(
+                    [
+                        self.shell_process.stdout,
+                        self.shell_process.stderr
+                    ], [], [], 0.1
                 )
-                if ready:
+
+                if self.shell_process.stdout in read_ready:
                     try:
-                        # Read a chunk of output up to 1024 bytes
-                        chunk = os.read(fd, 1024).decode()
+                        chunk = os.read(stdout_fd, 1024).decode()
                         if chunk:
                             output += chunk
-                        else:
-                            # No more output
-                            break
                     except BlockingIOError:
                         # No more output available
                         pass
-                else:
+
+                if self.shell_process.stderr in read_ready:
+                    try:
+                        chunk = os.read(stderr_fd, 1024).decode()
+                        if chunk:
+                            error += chunk
+                    except BlockingIOError:
+                        # No more error available
+                        pass
+
+                if not read_ready:
+                    # No more output or error
                     break
 
-            return output, None
+            return output, error
         return '', 'Error: Shell process not initialized.'
 
     def start_shell_session(self) -> None:
@@ -138,8 +134,10 @@
                 text=True,
                 bufsize=1
             )
+            self.run_shell_command(f'export CONDA_DIR={self.config.conda_dir}')
+            self.run_shell_command('source src/groundcrew/.shellrc')
             self.shell_mode = True
-            self.user_shell_commands = []
+            self.shell_messages = []
 
     def stop_shell_session(self) -> None:
         """
@@ -193,6 +191,16 @@
         # Response with the last message from the agent
         self.print(self.messages[-1].content, 'agent')
 
+    def get_current_conda_env(self) -> str:
+        # Command to echo the CONDA_DEFAULT_ENV variable
+        command = 'echo $CONDA_DEFAULT_ENV'
+        stdout, _ = self.run_shell_command(command)
+
+        # The output will include the environment name, strip any whitespace
+        env_name = stdout.strip()
+
+        # Return the environment name or a default string if not found
+        return env_name if env_name else 'base'
 
     def run(self):
         """
@@ -200,6 +208,8 @@
         based on the input.
         """
 
+        current_env = 'base'
+
         while True:
 
             user_prompt = ''
@@ -208,7 +218,8 @@
 
                 str_prompt = '[user] > '
                 if self.shell_mode:
-                    str_prompt = f'[{self.config.shell}] > '
+                    current_env = self.get_current_conda_env()
+                    str_prompt = f'[{self.config.shell} | {current_env}] > '
 
                 user_prompt = input(str_prompt)
 
@@ -247,21 +258,34 @@
 
                 # User is asking a question to the LLM
                 if user_prompt.startswith('\\help'):
-                    user_prompt = user_prompt.replace(
-                        '\\help', '\n\n ### Question ###\n\n')
-
-                    user_shell_messages = UserMessage(
-                        '\n'.join(self.user_shell_commands) + '\n\n' +
-                        user_prompt
+                    user_prompt = user_prompt.replace('\\help', '')
+
+                    current_dir, _ = self.run_shell_command('pwd')
+
+                    user_shell_messages = 'Anaconda env: ' + current_env + '\n'
+                    user_shell_messages += 'Current dir: ' + current_dir + '\n\n'
+
+                    user_shell_messages += user_prompt + '\n\n' + '\n'.join(
+                        self.shell_messages) + '\n'
+
+                    print(user_shell_messages)
+
+                    system_prompt = sp.SHELL_PROMPT + '\n\n'
+                    system_prompt += sp.CHOOSE_TOOL_PROMPT + '\n\n'
+
+                    self.dispatch(
+                        system_prompt=system_prompt,
+                        user_prompt=user_shell_messages
                     )
 
-                    prompt = [
-                        SystemMessage(self.shell_system_prompt)
-                    ] + [user_shell_messages]
-                    [print(x, '\n********************\n') for x in prompt]
-                    response = self.llm(prompt)
-                    print('\n-------\n')
-                    print('response:', response)
+                    # Append dispatch messages except for the system prompt
+                    self.messages.extend(self.dispatch_messages)
+
+                    self.print_message_history(self.messages)
+
+                    # Response with the last message from the agent
+                    self.print(self.messages[-1].content, 'agent')
+
                 else:
                     std_out, std_err = self.run_shell_command(user_prompt)
                     user_message = f'Command: {user_prompt}\n\n'
@@ -276,7 +300,7 @@
                         print(std_err)
                         print(Colors.ENDC)
 
-                    self.user_shell_commands.append(user_message)
+                    self.shell_messages.append(user_message)
 
             else:
                 user_prompt = user_prompt.replace('\\code', '')
@@ -337,32 +361,19 @@
             the system's response
         """
 
-<<<<<<< HEAD
-        spinner = yaspin(text='Thinking...', color='green')
-        spinner.start()
-=======
         # spinner = yaspin(text='Thinking...', color='green')
         # spinner.start()
->>>>>>> c40566f5
 
         self.dispatch(user_prompt)
         self.messages.extend(self.dispatch_messages)
 
-<<<<<<< HEAD
-        spinner.stop()
-=======
         # spinner.stop()
->>>>>>> c40566f5
 
         content = self.messages[-1].content
         self.print(content, 'agent')
         return content
 
-<<<<<<< HEAD
-    def dispatch(self, agent_prompt: str, user_prompt: str) -> None:
-=======
-    def dispatch(self, user_prompt: str) -> None:
->>>>>>> c40566f5
+    def dispatch(self, system_prompt, user_prompt: str) -> None:
         """
         Analyze the user's input and either respond or choose an appropriate
         tool for generating a response. When a tool is called, the output from
@@ -377,15 +388,8 @@
 
         if self.spinner is not None:
             self.spinner.stop()
-<<<<<<< HEAD
 
         #system_prompt = sp.AGENT_PROMPT + '\n\n' + sp.CHOOSE_TOOL_PROMPT + '\n\n'
-        system_prompt = agent_prompt + '\n\n' + sp.CHOOSE_TOOL_PROMPT + '\n\n'
-
-=======
-
-        system_prompt = sp.AGENT_PROMPT + '\n\n' + sp.CHOOSE_TOOL_PROMPT + '\n\n'
->>>>>>> c40566f5
         system_prompt += '### Tools ###\n'
         for tool in self.tools.values():
             system_prompt += tool.to_yaml() + '\n\n'
