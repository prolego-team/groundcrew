--- conflicted
+++ resolved
@@ -6,19 +6,12 @@
 from git import Repo
 
 from groundcrew.constants import DEFAULT_EF
-<<<<<<< HEAD
-=======
 from groundcrew.dataclasses import Chunk
->>>>>>> 343d7ecd
 
 opj = os.path.join
 
 
-<<<<<<< HEAD
-def format_chunk(chunk, include_text):
-=======
 def format_chunk(chunk: Chunk, include_text: bool) -> str:
->>>>>>> 343d7ecd
 
     # TODO - change Document based on chunk type
     # TODO - start and end lines won't be needed if typ is a file
