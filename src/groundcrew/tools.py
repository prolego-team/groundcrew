"""
File for Tools
"""
import os

<<<<<<< HEAD
import subprocess
=======
from abc import ABC, abstractmethod
>>>>>>> 42b4c251
from typing import Callable

from thefuzz import process as fuzzprocess
from chromadb import Collection

from groundcrew import code, system_prompts as sp
from groundcrew.dataclasses import Chunk


def query_codebase(
        prompt: str, collection: Collection, n_results: int=5, where: dict=None):
    """
    Queries the codebase for relevant code chunks based on a given prompt.

    Args:
        prompt (str): The prompt to query the codebase.
        collection (Collection): The chromadb collection to query
        n_results (int, optional): The number of results to return.
        where (dict, optional): A dictionary of additional metadata query
        parameters.

    Returns:
        list: A list of Chunk objects
    """
    out = collection.query(
        query_texts=[prompt],
        n_results=n_results,
        where=where
    )

    return [
        Chunk(
            uid=metadata['id'],
            typ=metadata['type'],
            text=metadata['text'],
            document=doc,
            filepath=metadata['filepath'],
            start_line=metadata['start_line'],
            end_line=metadata['end_line']
        ) for id_, metadata, doc in zip(
            out['ids'][0], out['metadatas'][0], out['documents'][0]
            )
    ]


<<<<<<< HEAD
class LintFileTool:
    """
    Interact with a linter using natural language.
    """

    def __init__(
            self,
            base_prompt: str,
            collection: Collection,
            llm: Callable,
            working_dir_path: str):
        """Constructor."""
        self.collection = collection
        self.llm = llm
        self.base_prompt = base_prompt + sp.LINTER_PROMPT
        self.working_dir_path = working_dir_path

    def __call__(
            self,
            user_prompt: str,
            filepath_inexact: str) -> str:
        """
        Answer questions using about linting results for a file.
        filepath_inexact is a file path which can be inexact, it will be fuzzy
        matched to find an exact file path for the project.
        Linters usually operate per file so this granularity makes sense.
        """

        # ensure that filepath is a real path of a file in the collection
        # TODO: figure out what the correct threshold is here...
        #       probably higher than 50
        filepath = self.fuzzy_match_file_path(filepath_inexact, 50)

        if filepath is None:
            return f'Could not find a source file matching `{filepath_inexact}`'

        linter_output = self.run_ruff(filepath)

        if not linter_output:
            linter_output = 'Linter did not find any issues.'

        prompt = (
            linter_output +
            '\n### Task ###\n' + self.base_prompt +
            '\n### Question ###\n' + user_prompt + '\n'
        )

        return self.llm(prompt)

    def run_ruff(self, filepath: str) -> str:
        """
        Run ruff on a file and capture the output.
        Filter some of the output like comments about things being fixable with `--fix`.
        """

        try:
            command = ['ruff', 'check', '--preview',  filepath]
            linter_output = subprocess.check_output(command, cwd=self.working_dir_path)
        except subprocess.CalledProcessError as e:
            linter_output = e.output

        linter_output = linter_output.decode()

        linter_output = [
            x for x in linter_output.split('\n')
            if not x.startswith('[*]')
        ]

        return '\n'.join(linter_output)

    def fuzzy_match_file_path(self, search: str, thresh: int) -> str | None:
        """Find a real file path in a collection given an example."""

        # there's a limited number of metadata filter options in chroma
        # so we'll grab everything and manufally filter

        paths = list(set(self.get_paths().values()))

        # it might be possible to do something where we fuzzy match on ids instead
        # and then we could filter result lines by chunk

        # fuzzy match on filepaths
        top, thresh_match = fuzzprocess.extractOne(search, paths)

        if thresh_match < thresh:
            return None
        else:
            return top

    def get_paths(self) -> dict[str, str]:
        """Get a dict filepaths (keyed by id) from the collection's metadata."""

        # get all paths and ids
        all_entries = self.collection.get(
            include=['metadatas']
        )

        return {
            x: y['filepath']
            for x, y in zip(all_entries['ids'], all_entries['metadatas'])
        }


=======
>>>>>>> 42b4c251
def get_filename_from_id(id_: str):
    """
    Gets the filename from the ID used in the database.

    Args:
        id_ (str): The ID to parse.

    Returns:
        str: The filename.
    """
    return os.path.basename(id_.split('::')[0])


class SingleDocstringTool:
    """
    """
    def __init__(self, base_prompt: str, collection: Collection, llm: Callable):
        """
        Initialize the SingleDocstringTool with a base prompt, a code
        collection, and a language model.

        Args:
            base_prompt (str): The base prompt to prepend to all queries.
            collection (Collection): The code collection or database to query
            for code-related information.
            llm (Callable): The language model to use for generating
            code-related responses.
        """
        self.base_prompt = base_prompt
        self.collection = collection
        self.llm = llm

        # Adding additional instructions
        self.base_prompt = base_prompt + sp.DOCSTRING_PROMPT

    def __call__(
            self,
            user_prompt: str,
            filename: str = 'none',
            function_name: str = 'none') -> str:
        """
        Generate docstrings for a given function, or all functions in a given
        file.

        Scenarios:
            - filename is not 'none', function_name is 'none': generate
              docstrings for all functions in the file
            - filename is not 'none', function_name is not 'none': search for
              the correct function in the correct file and generate docstrings
            - filename is 'none', function_name is not 'none': search for the
              correct function in the database and generate docstring
            - filename is 'none', function_name is 'none': assumes the
              user_prompt includes code and generates the docstring for that
        Args:
            prompt (str): The prompt to process.
            filename (str): A filename to query and generate docstrings for all
            functions within the file. If empty, pass "none".
            function_name (str): The name of the function to generate a
            docstring for. If empty, pass "none".

        Returns:
            str: The generated response from the language model.
        """

        all_ids = self.collection.get()['ids']

        # Flag for generating docstrings for all functions in a file
        all_functions = False
        if function_name == 'none':
            all_functions = True

        # IDs of the files/functions to generate docstrings for
        filtered_ids = []
        if filename != 'none':
            for id_ in all_ids:

                # This will match with all functions in the given file
                if all_functions and '::' in id_ and get_filename_from_id(id_) == filename:
                    filtered_ids.append(id_)

                # This will match with a single function in the given file
                elif not all_functions and f'::{function_name}' in id_ and get_filename_from_id(id_) == filename:
                    filtered_ids.append(id_)

        # No filename was given, find the function(s) given
        elif filename == 'none' and function_name != 'none':
            for id_ in all_ids:

                # If '::' isn't in the ID then it's a file
                if '::' not in id_:
                    continue

                if function_name in id_:
                    filtered_ids.append(id_)

        # User included code in their prompt so no filename or function needed
        if filename == 'none' and function_name == 'none':
            function_code = [user_prompt]
        else:
            function_code = []
            for id_ in filtered_ids:
                item = self.collection.get(id_)
                function_code.append(item['metadatas'][0]['text'] + '\n')

<<<<<<< HEAD
=======
        if not function_code:
            return 'No matching functions found.'

>>>>>>> 42b4c251
        function_code = '\n'.join(function_code)
        prompt = function_code + '\n### Task ###\n' + self.base_prompt + '\n'

        return self.llm(prompt)


class CodebaseQATool:
    """
    Tool for querying a codebase and generating responses using a language
    model.  Inherits from ToolBase and implements the abstract methods for
    specific codebase querying functionality.
    """
    def __init__(self, base_prompt: str, collection: Collection, llm: Callable):
        """
        Initialize the CodebaseQATool with a base prompt, a code collection,
        and a language model.

        Args:
            base_prompt (str): The base prompt to prepend to all queries.
            collection (Collection): The code collection or database to query
            for code-related information.
            llm (Callable): The language model to use for generating
            code-related responses.
        """
        self.base_prompt = base_prompt
        self.collection = collection
        self.llm = llm

    def __call__(self, user_prompt: str, include_code: bool) -> str:
        """
        Processes a given prompt, queries the codebase, and uses the language
        model to generate a response.

        Args:
            prompt (str): The prompt to process.
            include_code (bool): Flag to include code in the response.

        Returns:
            str: The generated response from the language model.
        """
        chunks = query_codebase(user_prompt, self.collection)

        prompt = ''
        for chunk in chunks:
            #print(chunk.text)
            #exit()
            prompt += code.format_chunk(chunk, include_text=include_code)
            prompt += '--------\n\n'

        prompt += self.base_prompt + '\n### Question ###\n'
        prompt += f'{user_prompt}\n\n'
<<<<<<< HEAD

        print(prompt)

        return self.llm(prompt)
=======

        return self.llm(prompt)
>>>>>>> 42b4c251
<|MERGE_RESOLUTION|>--- conflicted
+++ resolved
@@ -3,11 +3,7 @@
 """
 import os
 
-<<<<<<< HEAD
 import subprocess
-=======
-from abc import ABC, abstractmethod
->>>>>>> 42b4c251
 from typing import Callable
 
 from thefuzz import process as fuzzprocess
@@ -53,7 +49,6 @@
     ]
 
 
-<<<<<<< HEAD
 class LintFileTool:
     """
     Interact with a linter using natural language.
@@ -157,8 +152,6 @@
         }
 
 
-=======
->>>>>>> 42b4c251
 def get_filename_from_id(id_: str):
     """
     Gets the filename from the ID used in the database.
@@ -263,12 +256,9 @@
                 item = self.collection.get(id_)
                 function_code.append(item['metadatas'][0]['text'] + '\n')
 
-<<<<<<< HEAD
-=======
         if not function_code:
             return 'No matching functions found.'
 
->>>>>>> 42b4c251
         function_code = '\n'.join(function_code)
         prompt = function_code + '\n### Task ###\n' + self.base_prompt + '\n'
 
@@ -320,12 +310,5 @@
 
         prompt += self.base_prompt + '\n### Question ###\n'
         prompt += f'{user_prompt}\n\n'
-<<<<<<< HEAD
-
-        print(prompt)
-
-        return self.llm(prompt)
-=======
-
-        return self.llm(prompt)
->>>>>>> 42b4c251
+
+        return self.llm(prompt)