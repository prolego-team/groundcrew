--- conflicted
+++ resolved
@@ -1,12 +1,9 @@
 """
 File for Tools
 """
-<<<<<<< HEAD
 import os
 
 from abc import ABC, abstractmethod
-=======
->>>>>>> c013c679
 from typing import Callable
 
 from chromadb import Collection
@@ -28,59 +25,32 @@
     Returns:
         list: A list of code chunks relevant to the prompt.
     """
-<<<<<<< HEAD
-    def __init__(self, base_prompt: str, collection: Collection, llm: Callable):
-        """
-        Constructor
-        """
-        self.base_prompt = base_prompt
-        self.collection = collection
-        self.llm = llm
+    out = collection.query(
+        query_texts=[prompt],
+        n_results=n_results,
+        where=where
+    )
 
-    def get_filename_from_id(self, id_: str):
-        return os.path.basename(id_.split('::')[0])
-
-    def query_codebase(self, prompt: str, n_results: int=5, where: dict=None):
-        """
-        Queries the codebase for relevant code chunks based on a given prompt.
-
-        Args:
-            prompt (str): The prompt to query the codebase.
-            n_results (int, optional): The number of results to return.
-            Defaults to 5.
-
-        Returns:
-            list: A list of code chunks relevant to the prompt.
-        """
-        out = self.collection.query(
-            query_texts=[prompt],
-            n_results=n_results,
-            where=where
-        )
-
-        return [
-            Chunk(
-                uid=metadata['id'],
-                typ=metadata['type'],
-                text=metadata['text'],
-                document=doc,
-                filepath=metadata['filepath'],
-                start_line=metadata['start_line'],
-                end_line=metadata['end_line']
-            ) for id_, metadata, doc in zip(
-                out['ids'][0], out['metadatas'][0], out['documents'][0]
-                )
-        ]
-
-    @abstractmethod
-    def __call__(self, prompt: str, **kwargs):
-        """
-        The call method
-        """
-        pass
+    return [
+        Chunk(
+            uid=metadata['id'],
+            typ=metadata['type'],
+            text=metadata['text'],
+            document=doc,
+            filepath=metadata['filepath'],
+            start_line=metadata['start_line'],
+            end_line=metadata['end_line']
+        ) for id_, metadata, doc in zip(
+            out['ids'][0], out['metadatas'][0], out['documents'][0]
+            )
+    ]
 
 
-class SingleDocstringTool(ToolBase):
+def get_filename_from_id(id_: str):
+    return os.path.basename(id_.split('::')[0])
+
+
+class SingleDocstringTool:
     """
     """
     def __init__(self, base_prompt: str, collection: Collection, llm: Callable):
@@ -95,16 +65,18 @@
             llm (Callable): The language model to use for generating
             code-related responses.
         """
-        super().__init__(base_prompt, collection, llm)
+        self.base_prompt = base_prompt
+        self.collection = collection
+        self.llm = llm
 
         # Adding additional instructions
         self.base_prompt = base_prompt + sp.DOCSTRING_PROMPT
 
     def __call__(
             self,
-            prompt: str,
+            user_prompt: str,
             filename: str = None,
-            function_name: str = None):
+            function_name: str = None) -> str:
         """
         Generate docstrings for a given function, or all functions in a given
         file.
@@ -141,11 +113,11 @@
             for id_ in all_ids:
 
                 # This will match with all functions in the given file
-                if all_functions and '::' in id_ and self.get_filename_from_id(id_) == filename:
+                if all_functions and '::' in id_ and get_filename_from_id(id_) == filename:
                     filtered_ids.append(id_)
 
                 # This will match with a single function in the given file
-                elif not all_functions and f'::{function_name}' in id_ and self.get_filename_from_id(id_) == filename:
+                elif not all_functions and f'::{function_name}' in id_ and get_filename_from_id(id_) == filename:
                     filtered_ids.append(id_)
 
         # No filename was given, find the function(s) given
@@ -170,31 +142,7 @@
         return self.llm(prompt)
 
 
-class CodebaseQATool(ToolBase):
-=======
-    out = collection.query(
-        query_texts=[prompt],
-        n_results=n_results,
-        where=where
-    )
-
-    return [
-        Chunk(
-            uid=metadata['id'],
-            typ=metadata['type'],
-            text=metadata['text'],
-            document=doc,
-            filepath=metadata['filepath'],
-            start_line=metadata['start_line'],
-            end_line=metadata['end_line']
-        ) for id_, metadata, doc in zip(
-            out['ids'][0], out['metadatas'][0], out['documents'][0]
-            )
-    ]
-
-
 class CodebaseQATool:
->>>>>>> c013c679
     """
     Tool for querying a codebase and generating responses using a language
     model.  Inherits from ToolBase and implements the abstract methods for
@@ -216,7 +164,7 @@
         self.collection = collection
         self.llm = llm
 
-    def __call__(self, prompt: str, include_code: bool) -> str:
+    def __call__(self, user_prompt: str, include_code: bool) -> str:
         """
         Processes a given prompt, queries the codebase, and uses the language
         model to generate a response.
@@ -228,17 +176,18 @@
         Returns:
             str: The generated response from the language model.
         """
-        chunks = query_codebase(prompt, self.collection)
+        chunks = query_codebase(user_prompt, self.collection)
 
-        prompt = self.base_prompt + '### Question ###\n'
-        prompt += f'{prompt}\n\n'
-
+        prompt = ''
         for chunk in chunks:
+            #print(chunk.text)
+            #exit()
             prompt += code.format_chunk(chunk, include_text=include_code)
             prompt += '--------\n\n'
 
+        prompt += self.base_prompt + '\n### Question ###\n'
+        prompt += f'{user_prompt}\n\n'
+
+        print(prompt)
+
         return self.llm(prompt)
-<<<<<<< HEAD
-=======
-
->>>>>>> c013c679
