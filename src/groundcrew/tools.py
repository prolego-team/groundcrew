--- conflicted
+++ resolved
@@ -245,7 +245,6 @@
         if filename != 'none':
             return 'file'
         return 'no_match'
-<<<<<<< HEAD
 
     def _get_function_code(
             self,
@@ -284,46 +283,6 @@
 
         return '\n'.join(function_code)
 
-=======
-
-    def _get_function_code(
-            self,
-            all_ids: list[str],
-            filename: str,
-            function_name: str,
-            code: str,
-            context: str) -> str:
-
-        function_code = []
-
-        if context == 'code':
-            return code
-
-        filtered_ids = []
-        for id_ in all_ids:
-
-            # Adding all functions in the given file
-            if context == 'file' and self._id_matches_file(
-                    id_, filename, function_name):
-                filtered_ids.append(id_)
-
-            # Adding just the function that we're looking for
-            elif context == 'function' and self._id_matches_function(
-                    id_, function_name):
-                filtered_ids.append(id_)
-
-            # Adding a specific function in a specific file
-            elif context == 'file-function' and self._id_matches_file(
-                    id_, filename, function_name):
-                filtered_ids.append(id_)
-
-        for id_ in filtered_ids:
-            item = self.collection.get(id_)
-            function_code.append(item['metadatas'][0]['text'] + '\n')
-
-        return '\n'.join(function_code)
-
->>>>>>> b78b74f7
     def _id_matches_file(
             self,
             id_: str,
@@ -336,16 +295,9 @@
             id_ (str): The ID to check.
             filename (str): The filename to check against.
             function_name (str): The optional function name to check against.
-<<<<<<< HEAD
-            If function_name is 'none', then this will add all functions in the
-            matched file
-        """
-        if get_filename_from_id(id_) == filename:
-=======
         """
 
         if get_filename_from_id(id_) == filename or id_ == filename:
->>>>>>> b78b74f7
             return True if function_name == 'none' or f'::{function_name}' in id_ else False
         return False
 
