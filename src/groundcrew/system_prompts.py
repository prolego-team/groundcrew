--- conflicted
+++ resolved
@@ -1,16 +1,12 @@
 """
 """
 
-<<<<<<< HEAD
 LINTER_PROMPT = """
 Use the linter output above to answer the following question in a few sentences.
 Do not engage in conversation.
 """
 
-DOCSTRING_PROMPT = """ Your response must be formatted such that the first line is the function definition, and below it is the docstring. Do not engage in conversation or print any of the function's code. Do not include ```python or ``` in your response. If there are multiple functions, separate them by two newlines.
-=======
 DOCSTRING_PROMPT = """Your response must be formatted such that the first line is the function definition, and below it is the docstring. Do not engage in conversation or print any of the function's code. Your response must include ```python your response. If there are multiple functions, separate them by two newlines.
->>>>>>> 42b4c251
 """
 
 SUMMARIZE_FILE_PROMPT = """
@@ -35,11 +31,7 @@
 Parameter_N: Parameter_N Name | Variable_N value | parameter type
 """
 
-<<<<<<< HEAD
-TOOL_GPT_PROMPT = """Your task is to take as input a Python `Tool` class and create a description of the `__call__` method in YAML format like the example below. All `Tools` will include a `prompt` parameter in the `__call__` method.
-=======
 TOOL_GPT_PROMPT = """Your task is to take as input a Python `Tool` class and create a description of the `__call__` method in YAML format like the example below. All `Tools` will include a `user_prompt` parameter in the `__call__` method.
->>>>>>> 42b4c251
 
 Instructions:
 - Your output should be formatted exactly like the example
@@ -63,29 +55,17 @@
         """ """
         super().__init__(base_prompt, collection, llm)
 
-<<<<<<< HEAD
-    def __call__(self, prompt: str, parameter_1: str):
-=======
     def __call__(self, user_prompt: str, parameter_1: str):
->>>>>>> 42b4c251
 
         # Logic here with parameter_1
         output = ... # output from database from parameter_1
 
-<<<<<<< HEAD
-        full_prompt = output + '\n' + self.base_prompt + prompt
-=======
         full_prompt = output + '\n' + self.base_prompt + user_prompt
->>>>>>> 42b4c251
         return self.llm(full_prompt)
 
 ### Example Output ###
   - name: ToolExample
-<<<<<<< HEAD
-    description: This tool takes a prompt and parameter_1, does some logic with parameter_1, then uses a large language model to answer the user's question.
-=======
     description: This tool takes a user_prompt and parameter_1, does some logic with parameter_1, then uses a large language model to answer the user's question.
->>>>>>> 42b4c251
     base_prompt: Your task is to answer the question given the following data. Be descriptive in your answer.
     params:
       parameter_1:
