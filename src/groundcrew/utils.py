"""
Utility functions
"""
import os
import ast
import inspect
import importlib

from typing import Any, Callable

import yaml
import astunparse

from chromadb import Collection

from pygments import highlight
from pygments.lexers import PythonLexer
from pygments.formatters import Terminal256Formatter

<<<<<<< HEAD
from groundcrew import constants, system_prompts as sp
=======
from groundcrew import system_prompts as sp
>>>>>>> d0bc7848
from groundcrew.llm import openaiapi
from groundcrew.llm.openaiapi import Message
from groundcrew.dataclasses import Tool


def highlight_code_helper(text: str, colorscheme: str) -> str:
    """
    Highlights code in a given text string.

    Args:
        text (str): The text optionally including code to highlight.
        colorscheme (str): The colorscheme to use for highlighting.
    Returns:
        str: The text with code highlighted.
    """

    start_idx = text.find('```python')
    end_idx = text.find('```', start_idx + 1)

    # No python code found
    if start_idx == end_idx == -1:
        return text

    code = ''
    if '```python' in text:
        code = text.split('```python')[1].split('```')[0]
        code = highlight(
            code,
            PythonLexer(),
            Terminal256Formatter(style=colorscheme, background='dark'))

    return text[:start_idx] + code + text[end_idx + 3:]


def highlight_code(text: str, colorscheme: str) -> str:
    """
    Uses the helper function to highlight code in a given text

    Args:
        text (str): The text optionally including code to highlight.
        colorscheme (str): The colorscheme to use for highlighting.
    Returns:
        str: The text with code highlighted.
    """

    if '```python' not in text:
        return text

    out = highlight_code_helper(text, colorscheme)

    while '```python' in out:
        out = highlight_code_helper(out, colorscheme)

    return out


def build_llm_chat_client(
        model: str = constants.DEFAULT_MODEL) -> Callable[[list[Message]], str]:
    """Make an LLM client that accepts a list of messages and returns a response."""
    if 'gpt' in model:
        client = openaiapi.get_openaiai_client()
        chat_session = openaiapi.start_chat(model, client)

        def chat(messages: list[Message]) -> str:
            response = chat_session(messages)
            messages.append(response)
            return response.content

    return chat


def build_llm_completion_client(
        model: str = constants.DEFAULT_MODEL) -> Callable[[str], str]:
    """Make an LLM client that accepts a string prompt and returns a response."""
    if 'gpt' in model:
        client = openaiapi.get_openaiai_client()
        completion = openaiapi.start_chat(model, client)

        def chat_complete(prompt):
            messages = [
                openaiapi.SystemMessage("You are a helpful assistant."),
                openaiapi.UserMessage(prompt)
            ]
            response = completion(messages)
            return response.content

    return chat_complete


def setup_and_load_yaml(filepath: str, key: str) -> dict[str, dict[str, Any]]:
    """
    Helper function to set up workspace, create a file if it doesn't exist,
    and load data from a YAML file.

    Args:
        filepath (str): The path to the YAML file.
        key (str): The key to extract data from the loaded YAML file.

    Returns:
        dict: A dictionary containing processed data extracted from the YAML
        file. If the file doesn't exist or the data is None, an empty
        dictionary is returned.
    """

    # Create a file if it doesn't exist
    if not os.path.exists(filepath):
        with open(filepath, 'w') as f:
            pass

    # Load data from the file
    with open(filepath, 'r') as f:
        data = yaml.safe_load(f)

    # Process the loaded data
    if data is None:
        return {}

    return {item['name']: item for item in data[key]}


def setup_tools(
        modules_list: list[dict[str, Any]],
        tool_descriptions: dict[str, dict[str, str]],
        collection: Collection,
        llm: Callable,
        working_dir_path: str) -> dict[str, Tool]:
    """
    This function sets up tools by generating a dictionary of Tool objects
    based on the given modules and tool descriptions.

    Args:
        modules_list (list): A list of dictionaries containing modules and the
        functions to be used from those modules.
        tool_descriptions (dict): A dictionary containing descriptions for
        specific tools.

    Returns:
        tools (dict): A dictionary containing Tools with each key being the
        tool name
    """

    # Parameters available to a tool constructor
    params = {
        'collection': collection,
        'llm': llm,
        'working_dir_path': working_dir_path
    }

    tools = {}
    for module_dict in modules_list:
        module_name = module_dict['module']
        module = importlib.import_module(module_name)
        tools_list = module_dict['tools']

        # Loop through tools and generate descriptions
        with open(module.__file__, 'r') as f:
            file_text = ''.join(f.readlines())

        for node in ast.walk(ast.parse(file_text)):
            if isinstance(node, ast.ClassDef) and node.name in tools_list:

                # Actual code of the class
                tool_code = astunparse.unparse(node)

                # Description already generated and in yaml file, so load it.
                if node.name in tool_descriptions:
                    print(f'Loading description for {node.name}...')
                    tool_yaml = yaml.dump(
                        tool_descriptions[node.name], sort_keys=False)

                else:
                    print(f'Generating description for {node.name}...')

                    # Generate description of the Tool in YAML format
                    tool_yaml = convert_tool_str_to_yaml(tool_code, llm)

                    # In case the LLM put ```yaml at the beginning and and ```
                    # at the end
                    if '```yaml' in tool_yaml:
                        tool_yaml = '\n'.join(tool_yaml[1:-1])

                # Convert YAML to a dictionary
                tool_info_dict = yaml.safe_load(tool_yaml)
                if isinstance(tool_info_dict, list):
                    tool_info_dict = tool_info_dict[0]

                # Remove the user_prompt from the params in case the LLM added
                # it
                if 'user_prompt' in tool_info_dict['params']:
                    del tool_info_dict['params']['user_prompt']

                params['base_prompt'] = tool_info_dict['base_prompt']

                tool_constructor = getattr(module, node.name)
                tool_params = inspect.signature(tool_constructor).parameters

                args = {}
                for param_name, value in params.items():
                    if param_name in tool_params:
                        args[param_name] = value

                # Create an instance of a tool object
                tool_obj = tool_constructor(**args)

                # Check that the tool object has the correct signature
                assert 'user_prompt' in inspect.signature(tool_obj).parameters, 'Tool must have a user_prompt parameter'

                assert inspect.signature(tool_obj).return_annotation == str, 'Tool must return a string'

                # Add the tool to the tools dictionary
                tools[node.name] = Tool(
                    name=node.name,
                    code=tool_code,
                    description=tool_info_dict['description'],
                    base_prompt=tool_info_dict['base_prompt'],
                    params=tool_info_dict['params'],
                    obj=tool_obj)

    return tools


def convert_tool_str_to_yaml(function_str: str, llm: Callable) -> str:
    """
    Convert a given tool string to YAML format using a GPT-4 model.

    Args:
        function_str (str): The string representation of a function.

    Returns:
        str: The YAML representation of the given function string.
    """
    return llm(sp.TOOL_GPT_PROMPT + '\n\n' + function_str)


def save_tools_to_yaml(tools: dict[str, Tool], filename: str) -> None:
    """
    Converts a dictionary of tools into YAML format and saves it to a file.

    Args:
        tools (dict): A dictionary containing Tools with each key being the
        tool name
        filename (str): The name of the file to save the YAML data to.

    Returns:
        None
    """

    # Convert the tools dictionary into a list of dictionaries
    tools_list = []
    for tool in tools.values():
        tool_dict = {}
        tool_dict['name'] = tool.name
        tool_dict['description'] = tool.description
        tool_dict['base_prompt'] = tool.base_prompt
        tool_dict['params'] = tool.params
        tools_list.append(tool_dict)

    # Wrap the list in a dictionary with the key 'tools'
    data = {'tools': tools_list}

    # Write the data to the YAML file
    with open(filename, 'w') as file:
        yaml.dump(data, file, default_flow_style=False, sort_keys=False)
    print(f'Saved {filename}\n')<|MERGE_RESOLUTION|>--- conflicted
+++ resolved
@@ -17,11 +17,7 @@
 from pygments.lexers import PythonLexer
 from pygments.formatters import Terminal256Formatter
 
-<<<<<<< HEAD
 from groundcrew import constants, system_prompts as sp
-=======
-from groundcrew import system_prompts as sp
->>>>>>> d0bc7848
 from groundcrew.llm import openaiapi
 from groundcrew.llm.openaiapi import Message
 from groundcrew.dataclasses import Tool
