"""
Utility functions
"""
import os
import ast
import inspect
import importlib

from typing import Any, Callable

import yaml
import astunparse

from openai import OpenAI
from chromadb import Collection

from pygments import highlight
from pygments.lexers import PythonLexer
from pygments.formatters import Terminal256Formatter

from groundcrew import system_prompts as sp
from groundcrew.dataclasses import Tool


<<<<<<< HEAD
def highlight_code(text: str, colorscheme: str) -> str:
=======
def highlight_code_helper(text: str, colorscheme: str) -> str:
    """
    Highlights code in a given text string.

    Args:
        text (str): The text optionally including code to highlight.
        colorscheme (str): The colorscheme to use for highlighting.
    Returns:
        str: The text with code highlighted.
    """
>>>>>>> 42b4c251

    start_idx = text.find('```python')
    end_idx = text.find('```', start_idx + 1)

<<<<<<< HEAD
=======
    # No python code found
    if start_idx == end_idx == -1:
        return text

>>>>>>> 42b4c251
    code = ''
    if '```python' in text:
        code = text.split('```python')[1].split('```')[0]
        code = highlight(
            code,
            PythonLexer(),
            Terminal256Formatter(style=colorscheme, background='dark'))

    return text[:start_idx] + code + text[end_idx + 3:]


<<<<<<< HEAD
=======
def highlight_code(text: str, colorscheme: str) -> str:
    """
    Uses the helper function to highlight code in a given text

    Args:
        text (str): The text optionally including code to highlight.
        colorscheme (str): The colorscheme to use for highlighting.
    Returns:
        str: The text with code highlighted.
    """

    if '```python' not in text:
        return text

    out = highlight_code_helper(text, colorscheme)

    while '```python' in out:
        out = highlight_code_helper(out, colorscheme)

    return out


>>>>>>> 42b4c251
def build_llm_client(model: str='gpt-4-1106-preview'):
    """

    """
    if 'gpt' in model:
        client = OpenAI()

        def chat_complete(prompt):
            complete = client.chat.completions.create(
                model=model,
                messages=[
                    {"role": "system", "content": "You are a helpful assistant."},
                    {"role": "user", "content": prompt}
                ]
            )
            return complete.choices[0].message.content

    return chat_complete


def setup_and_load_yaml(filepath: str, key: str) -> dict[str, dict[str, Any]]:
    """
    Helper function to set up workspace, create a file if it doesn't exist,
    and load data from a YAML file.

    Args:
        filepath (str): The path to the YAML file.
        key (str): The key to extract data from the loaded YAML file.

    Returns:
        dict: A dictionary containing processed data extracted from the YAML
        file. If the file doesn't exist or the data is None, an empty
        dictionary is returned.
    """

    # Create a file if it doesn't exist
    if not os.path.exists(filepath):
        with open(filepath, 'w') as f:
            pass

    # Load data from the file
    with open(filepath, 'r') as f:
        data = yaml.safe_load(f)

    # Process the loaded data
    if data is None:
        return {}

    return {item['name']: item for item in data[key]}


def setup_tools(
        modules_list: list[dict[str, Any]],
        tool_descriptions: dict[str, dict[str, str]],
        collection: Collection,
        llm: Callable,
        working_dir_path: str) -> dict[str, Tool]:
    """
    This function sets up tools by generating a dictionary of Tool objects
    based on the given modules and tool descriptions.

    Args:
        modules_list (list): A list of dictionaries containing modules and the
        functions to be used from those modules.
        tool_descriptions (dict): A dictionary containing descriptions for
        specific tools.

    Returns:
        tools (dict): A dictionary containing Tools with each key being the
        tool name
    """

    # Parameters available to a tool constructor
    params = {
        'collection': collection,
        'llm': llm,
        'working_dir_path': working_dir_path
    }

    tools = {}
    for module_dict in modules_list:
        module_name = module_dict['module']
        module = importlib.import_module(module_name)
        tools_list = module_dict['tools']

        # Loop through tools and generate descriptions
        with open(module.__file__, 'r') as f:
            file_text = ''.join(f.readlines())

        for node in ast.walk(ast.parse(file_text)):
            if isinstance(node, ast.ClassDef) and node.name in tools_list:

                # Actual code of the class
                tool_code = astunparse.unparse(node)

                # Description already generated and in yaml file, so load it.
                if node.name in tool_descriptions:
                    print(f'Loading description for {node.name}...')
                    tool_yaml = yaml.dump(
                        tool_descriptions[node.name], sort_keys=False)

                else:
                    print(f'Generating description for {node.name}...')

                    # Generate description of the Tool in YAML format
                    tool_yaml = convert_tool_str_to_yaml(tool_code, llm)

                    # In case the LLM put ```yaml at the beginning and and ```
                    # at the end
                    if '```yaml' in tool_yaml:
                        tool_yaml = '\n'.join(tool_yaml[1:-1])

                # Convert YAML to a dictionary
                tool_info_dict = yaml.safe_load(tool_yaml)
                if isinstance(tool_info_dict, list):
                    tool_info_dict = tool_info_dict[0]

                params['base_prompt'] = tool_info_dict['base_prompt']

                tool_constructor = getattr(module, node.name)
                tool_params = inspect.signature(tool_constructor).parameters

                args = {}
                for param_name, value in params.items():
                    if param_name in tool_params:
                        args[param_name] = value

                # Create an instance of a tool object
                tool_obj = tool_constructor(**args)

                # Check that the tool object has the correct signature
                assert 'user_prompt' in inspect.signature(tool_obj).parameters, 'Tool must have a user_prompt parameter'

                assert inspect.signature(tool_obj).return_annotation == str, 'Tool must return a string'

                # Add the tool to the tools dictionary
                tools[node.name] = Tool(
                    name=node.name,
                    code=tool_code,
                    description=tool_info_dict['description'],
                    base_prompt=tool_info_dict['base_prompt'],
                    params=tool_info_dict['params'],
                    obj=tool_obj)

    return tools


def convert_tool_str_to_yaml(function_str: str, llm: Callable) -> str:
    """
    Convert a given tool string to YAML format using a GPT-4 model.

    Args:
        function_str (str): The string representation of a function.

    Returns:
        str: The YAML representation of the given function string.
    """
    return llm(sp.TOOL_GPT_PROMPT + '\n\n' + function_str)


def save_tools_to_yaml(tools: dict[str, Tool], filename: str) -> None:
    """
    Converts a dictionary of tools into YAML format and saves it to a file.

    Args:
        tools (dict): A dictionary containing Tools with each key being the
        tool name
        filename (str): The name of the file to save the YAML data to.

    Returns:
        None
    """

    # Convert the tools dictionary into a list of dictionaries
    tools_list = []
    for tool in tools.values():
        tool_dict = {}
        tool_dict['name'] = tool.name
        tool_dict['description'] = tool.description
        tool_dict['base_prompt'] = tool.base_prompt
        tool_dict['params'] = tool.params
        tools_list.append(tool_dict)

    # Wrap the list in a dictionary with the key 'tools'
    data = {'tools': tools_list}

    # Write the data to the YAML file
    with open(filename, 'w') as file:
        yaml.dump(data, file, default_flow_style=False, sort_keys=False)
    print(f'Saved {filename}\n')
<|MERGE_RESOLUTION|>--- conflicted
+++ resolved
@@ -22,9 +22,6 @@
 from groundcrew.dataclasses import Tool
 
 
-<<<<<<< HEAD
-def highlight_code(text: str, colorscheme: str) -> str:
-=======
 def highlight_code_helper(text: str, colorscheme: str) -> str:
     """
     Highlights code in a given text string.
@@ -35,18 +32,14 @@
     Returns:
         str: The text with code highlighted.
     """
->>>>>>> 42b4c251
 
     start_idx = text.find('```python')
     end_idx = text.find('```', start_idx + 1)
 
-<<<<<<< HEAD
-=======
     # No python code found
     if start_idx == end_idx == -1:
         return text
 
->>>>>>> 42b4c251
     code = ''
     if '```python' in text:
         code = text.split('```python')[1].split('```')[0]
@@ -58,8 +51,6 @@
     return text[:start_idx] + code + text[end_idx + 3:]
 
 
-<<<<<<< HEAD
-=======
 def highlight_code(text: str, colorscheme: str) -> str:
     """
     Uses the helper function to highlight code in a given text
@@ -82,7 +73,6 @@
     return out
 
 
->>>>>>> 42b4c251
 def build_llm_client(model: str='gpt-4-1106-preview'):
     """
 
@@ -272,4 +262,4 @@
     # Write the data to the YAML file
     with open(filename, 'w') as file:
         yaml.dump(data, file, default_flow_style=False, sort_keys=False)
-    print(f'Saved {filename}\n')
+    print(f'Saved {filename}\n')