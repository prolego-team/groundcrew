--- conflicted
+++ resolved
@@ -95,26 +95,15 @@
         completion = openaiapi.start_chat(model, client)
 
         def chat_complete(prompt):
-<<<<<<< HEAD
             try:
-                complete = client.chat.completions.create(
-                    model=model,
-                    messages=[
-                        {"role": "system", "content": "You are a helpful assistant."},
-                        {"role": "user", "content": prompt}
-                    ]
-                )
-                return complete.choices[0].message.content
+                messages = [
+                    openaiapi.SystemMessage("You are a helpful assistant."),
+                    openaiapi.UserMessage(prompt)
+                ]
+                response = completion(messages)
+                return response.content
             except:
                 return ''
-=======
-            messages = [
-                openaiapi.SystemMessage("You are a helpful assistant."),
-                openaiapi.UserMessage(prompt)
-            ]
-            response = completion(messages)
-            return response.content
->>>>>>> e31424bc
 
     return chat_complete
 
